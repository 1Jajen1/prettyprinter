<<<<<<< HEAD
{-# LANGUAGE BangPatterns        #-}
{-# LANGUAGE CPP                 #-}
{-# LANGUAGE DefaultSignatures   #-}
{-# LANGUAGE DeriveDataTypeable  #-}
{-# LANGUAGE DeriveGeneric       #-}
{-# LANGUAGE OverloadedStrings   #-}
{-# LANGUAGE ScopedTypeVariables #-}

#include "version-compatibility-macros.h"

-- | __Warning: internal module!__ This means that the API may change
-- arbitrarily between versions without notice. Depending on this module may
-- lead to unexpected breakages, so proceed with caution!
--
-- For a stable API, use the non-internal modules. For the special case of
-- writing adaptors to this library’s @'Doc'@ type, see
-- "Data.Text.Prettyprint.Doc.Internal.Type".
module Data.Text.Prettyprint.Doc.Internal where



import           Control.Applicative
import           Data.Int
import           Data.List.NonEmpty  (NonEmpty (..))
import           Data.Maybe
import           Data.String         (IsString (..))
import           Data.Text           (Text)
import qualified Data.Text           as T
import qualified Data.Text.Lazy      as Lazy
import           Data.Typeable       (Typeable)
import           Data.Void
import           Data.Word
import           GHC.Generics        (Generic)

-- Depending on the Cabal file, this might be from base, or for older builds,
-- from the semigroups package.
import Data.Semigroup

#if NATURAL_IN_BASE
import Numeric.Natural
#endif

#if !(FOLDABLE_TRAVERSABLE_IN_PRELUDE)
import Data.Foldable    (Foldable (..))
import Data.Traversable (Traversable (..))
import Prelude          hiding (foldr, foldr1)
#endif

#if !(MONOID_IN_PRELUDE)
import Data.Monoid hiding ((<>))
#endif

#if FUNCTOR_IDENTITY_IN_BASE
import Data.Functor.Identity
#endif

import Data.Text.Prettyprint.Doc.Render.Util.Panic



-- | The abstract data type @'Doc' ann@ represents pretty documents that have
-- been annotated with data of type @ann@.
--
-- More specifically, a value of type @'Doc'@ represents a non-empty set of
-- possible layouts of a document. The layout functions select one of these
-- possibilities, taking into account things like the width of the output
-- document.
--
-- The annotation is an arbitrary piece of data associated with (part of) a
-- document. Annotations may be used by the rendering backends in order to
-- display output differently, such as
--
--   - color information (e.g. when rendering to the terminal)
--   - mouseover text (e.g. when rendering to rich HTML)
--   - whether to show something or not (to allow simple or detailed versions)
--
-- The simplest way to display a 'Doc' is via the 'Show' class.
--
-- >>> putStrLn (show (vsep ["hello", "world"]))
-- hello
-- world
data Doc ann =

    -- | Occurs when flattening a line. The layouter will reject this document,
    -- choosing a more suitable rendering.
    Fail

    -- | The empty document; conceptually the unit of 'Cat'
    | Empty

    -- | invariant: not '\n'
    | Char !Char

    -- | Invariants: at least two characters long, does not contain '\n'. For
    -- empty documents, there is @Empty@; for singleton documents, there is
    -- @Char@; newlines should be replaced by e.g. @Line@.
    --
    -- Since the frequently used 'T.length' of 'Text' is /O(length)/, we cache
    -- it in this constructor.
    | Text !Int !Text

    -- | Hard line break
    | Line

    -- | Lay out the first 'Doc', but when flattened (via 'group'), fall back to
    -- the second. The flattened version should in general be higher and
    -- narrower than the fallback.
    | FlatAlt (Doc ann) (Doc ann)

    -- | Concatenation of two documents
    | Cat (Doc ann) (Doc ann)

    -- | Document indented by a number of columns
    | Nest !Int (Doc ann)

    -- | Invariant: The first lines of first document should be longer than the
    -- first lines of the second one, so the layout algorithm can pick the one
    -- that fits best. Used to implement layout alternatives for 'group'.
    | Union (Doc ann) (Doc ann)

    -- | React on the current cursor position, see 'column'
    | Column (Int -> Doc ann)

    -- | React on the document's width, see 'pageWidth'
    | WithPageWidth (PageWidth -> Doc ann)

    -- | React on the current nesting level, see 'nesting'
    | Nesting (Int -> Doc ann)

    -- | Add an annotation to the enclosed 'Doc'. Can be used for example to add
    -- styling directives or alt texts that can then be used by the renderer.
    | Annotated ann (Doc ann)
    deriving (Generic, Typeable)

-- |
-- @
-- x '<>' y = 'hcat' [x, y]
-- @
--
-- >>> "hello" <> "world" :: Doc ann
-- helloworld
instance Semigroup (Doc ann) where
    (<>) = Cat
    sconcat (x :| xs) = hcat (x:xs)

-- |
-- @
-- 'mempty' = 'emptyDoc'
-- 'mconcat' = 'hcat'
-- @
--
-- >>> mappend "hello" "world" :: Doc ann
-- helloworld
instance Monoid (Doc ann) where
    mempty = emptyDoc
    mappend = (<>)
    mconcat = hcat

-- | >>> pretty ("hello\nworld")
-- hello
-- world
--
-- This instance uses the 'Pretty' 'Text' instance, and uses the same newline to
-- 'line' conversion.
instance IsString (Doc ann) where
    fromString = pretty . T.pack

-- | Alter the document’s annotations.
--
-- This instance makes 'Doc' more flexible (because it can be used in
-- 'Functor'-polymorphic values), but @'fmap'@ is much less readable compared to
-- using @'reAnnotate'@ in code that only works for @'Doc'@ anyway. Consider
-- using the latter when the type does not matter.
instance Functor Doc where
    fmap = reAnnotate

-- | Overloaded conversion to 'Doc'.
--
-- Laws:
--
--   1. output should be pretty. :-)
class Pretty a where

    -- | >>> pretty 1 <+> pretty "hello" <+> pretty 1.234
    -- 1 hello 1.234
    pretty :: a -> Doc ann

    default pretty :: Show a => a -> Doc ann
    pretty = viaShow

    -- | @'prettyList'@ is only used to define the @instance
    -- 'Pretty' a => 'Pretty' [a]@. In normal circumstances only the @'pretty'@
    -- function is used.
    --
    -- >>> prettyList [1, 23, 456]
    -- [1, 23, 456]
    prettyList :: [a] -> Doc ann
    prettyList = align . list . map pretty

    {-# MINIMAL pretty #-}

-- $
-- Issue #67: Nested lists were not aligned with »pretty«, leading to non-pretty
-- output, violating the Pretty class law.
--
-- >>> pretty (replicate 2 (replicate 4 (1, replicate 8 2)))
-- [ [ (1, [2, 2, 2, 2, 2, 2, 2, 2])
--   , (1, [2, 2, 2, 2, 2, 2, 2, 2])
--   , (1, [2, 2, 2, 2, 2, 2, 2, 2])
--   , (1, [2, 2, 2, 2, 2, 2, 2, 2]) ]
-- , [ (1, [2, 2, 2, 2, 2, 2, 2, 2])
--   , (1, [2, 2, 2, 2, 2, 2, 2, 2])
--   , (1, [2, 2, 2, 2, 2, 2, 2, 2])
--   , (1, [2, 2, 2, 2, 2, 2, 2, 2]) ] ]

instance Pretty a => Pretty (Const a b) where
  pretty = pretty . getConst

#if FUNCTOR_IDENTITY_IN_BASE
-- | >>> pretty (Identity 1)
-- 1
instance Pretty a => Pretty (Identity a) where
  pretty = pretty . runIdentity
#endif

-- | >>> pretty [1,2,3]
-- [1, 2, 3]
instance Pretty a => Pretty [a] where
    pretty = prettyList

instance Pretty a => Pretty (NonEmpty a) where
    pretty (x:|xs) = prettyList (x:xs)

-- | >>> pretty ()
-- ()
--
-- The argument is not used,
--
-- >>> pretty (error "Strict?" :: ())
-- ()
instance Pretty () where
    pretty _ = "()"

-- | >>> pretty True
-- True
instance Pretty Bool where
    pretty True  = "True"
    pretty False = "False"

-- | Instead of @('pretty' '\n')@, consider using @'line'@ as a more readable
-- alternative.
--
-- >>> pretty 'f' <> pretty 'o' <> pretty 'o'
-- foo
-- >>> pretty ("string" :: String)
-- string
instance Pretty Char where
    pretty '\n' = line
    pretty c = Char c

    prettyList = pretty . (id :: Text -> Text) . fromString

-- | Convenience function to convert a 'Show'able value to a 'Doc'. If the
-- 'String' does not contain newlines, consider using the more performant
-- 'unsafeViaShow'.
viaShow :: Show a => a -> Doc ann
viaShow = pretty . T.pack . show

-- | Convenience function to convert a 'Show'able value /that must not contain
-- newlines/ to a 'Doc'. If there may be newlines, use 'viaShow' instead.
unsafeViaShow :: Show a => a -> Doc ann
unsafeViaShow = unsafeTextWithoutNewlines . T.pack . show

-- | >>> pretty (123 :: Int)
-- 123
instance Pretty Int    where pretty = unsafeViaShow
instance Pretty Int8   where pretty = unsafeViaShow
instance Pretty Int16  where pretty = unsafeViaShow
instance Pretty Int32  where pretty = unsafeViaShow
instance Pretty Int64  where pretty = unsafeViaShow
instance Pretty Word   where pretty = unsafeViaShow
instance Pretty Word8  where pretty = unsafeViaShow
instance Pretty Word16 where pretty = unsafeViaShow
instance Pretty Word32 where pretty = unsafeViaShow
instance Pretty Word64 where pretty = unsafeViaShow

-- | >>> pretty (2^123 :: Integer)
-- 10633823966279326983230456482242756608
instance Pretty Integer where pretty = unsafeViaShow

#if NATURAL_IN_BASE
instance Pretty Natural where pretty = unsafeViaShow
#endif

-- | >>> pretty (pi :: Float)
-- 3.1415927
instance Pretty Float where pretty = unsafeViaShow

-- | >>> pretty (exp 1 :: Double)
-- 2.71828182845904...
instance Pretty Double where pretty = unsafeViaShow

-- | >>> pretty (123, "hello")
-- (123, hello)
instance (Pretty a1, Pretty a2) => Pretty (a1,a2) where
    pretty (x1,x2) = tupled [pretty x1, pretty x2]

-- | >>> pretty (123, "hello", False)
-- (123, hello, False)
instance (Pretty a1, Pretty a2, Pretty a3) => Pretty (a1,a2,a3) where
    pretty (x1,x2,x3) = tupled [pretty x1, pretty x2, pretty x3]

--    -- | >>> pretty (123, "hello", False, ())
--    -- (123, hello, False, ())
--    instance (Pretty a1, Pretty a2, Pretty a3, Pretty a4) => Pretty (a1,a2,a3,a4) where
--        pretty (x1,x2,x3,x4) = tupled [pretty x1, pretty x2, pretty x3, pretty x4]
--
--    -- | >>> pretty (123, "hello", False, (), 3.14)
--    -- (123, hello, False, (), 3.14)
--    instance (Pretty a1, Pretty a2, Pretty a3, Pretty a4, Pretty a5) => Pretty (a1,a2,a3,a4,a5) where
--        pretty (x1,x2,x3,x4,x5) = tupled [pretty x1, pretty x2, pretty x3, pretty x4, pretty x5]
--
--    -- | >>> pretty (123, "hello", False, (), 3.14, Just 2.71)
--    -- ( 123
--    -- , hello
--    -- , False
--    -- , ()
--    -- , 3.14
--    -- , 2.71 )
--    instance (Pretty a1, Pretty a2, Pretty a3, Pretty a4, Pretty a5, Pretty a6) => Pretty (a1,a2,a3,a4,a5,a6) where
--        pretty (x1,x2,x3,x4,x5,x6) = tupled [pretty x1, pretty x2, pretty x3, pretty x4, pretty x5, pretty x6]
--
--    -- | >>> pretty (123, "hello", False, (), 3.14, Just 2.71, [1,2,3])
--    -- ( 123
--    -- , hello
--    -- , False
--    -- , ()
--    -- , 3.14
--    -- , 2.71
--    -- , [1, 2, 3] )
--    instance (Pretty a1, Pretty a2, Pretty a3, Pretty a4, Pretty a5, Pretty a6, Pretty a7) => Pretty (a1,a2,a3,a4,a5,a6,a7) where
--        pretty (x1,x2,x3,x4,x5,x6,x7) = tupled [pretty x1, pretty x2, pretty x3, pretty x4, pretty x5, pretty x6, pretty x7]

-- | Ignore 'Nothing's, print 'Just' contents.
--
-- >>> pretty (Just True)
-- True
-- >>> braces (pretty (Nothing :: Maybe Bool))
-- {}
--
-- >>> pretty [Just 1, Nothing, Just 3, Nothing]
-- [1, 3]
instance Pretty a => Pretty (Maybe a) where
    pretty = maybe mempty pretty
    prettyList = prettyList . catMaybes

-- | Automatically converts all newlines to @'line'@.
--
-- >>> pretty ("hello\nworld" :: Text)
-- hello
-- world
--
-- Note that  @'line'@ can be undone by @'group'@:
--
-- >>> group (pretty ("hello\nworld" :: Text))
-- hello world
--
-- Manually use @'hardline'@ if you /definitely/ want newlines.
instance Pretty Text where pretty = vsep . map unsafeTextWithoutNewlines . T.splitOn "\n"

-- | (lazy 'Text' instance, identical to the strict version)
instance Pretty Lazy.Text where pretty = pretty . Lazy.toStrict

-- | Finding a good example for printing something that does not exist is hard,
-- so here is an example of printing a list full of nothing.
--
-- >>> pretty ([] :: [Void])
-- []
instance Pretty Void where pretty = absurd



-- | @(unsafeTextWithoutNewlines s)@ contains the literal string @s@.
--
-- The string must not contain any newline characters, since this is an
-- invariant of the 'Text' constructor.
unsafeTextWithoutNewlines :: Text -> Doc ann
unsafeTextWithoutNewlines text = case T.uncons text of
    Nothing -> Empty
    Just (t,ext)
        | T.null ext -> Char t
        | otherwise -> Text (T.length text) text

-- | The empty document behaves like @('pretty' "")@, so it has a height of 1.
-- This may lead to surprising behaviour if we expect it to bear no weight
-- inside e.g. 'vcat', where we get an empty line of output from it ('parens'
-- for visibility only):
--
-- >>> vsep ["hello", parens emptyDoc, "world"]
-- hello
-- ()
-- world
--
-- Together with '<>', 'emptyDoc' forms the 'Monoid' 'Doc'.
emptyDoc :: Doc ann
emptyDoc = Empty

-- | @('nest' i x)@ lays out the document @x@ with the current nesting level
-- (indentation of the following lines) increased by @i@. Negative values are
-- allowed, and decrease the nesting level accordingly.
--
-- >>> vsep [nest 4 (vsep ["lorem", "ipsum", "dolor"]), "sit", "amet"]
-- lorem
--     ipsum
--     dolor
-- sit
-- amet
--
-- See also
--
--   * 'hang' ('nest' relative to current cursor position instead of
--      current nesting level)
--   * 'align' (set nesting level to current cursor position)
--   * 'indent' (increase indentation on the spot, padding with spaces).
nest
    :: Int -- ^ Change of nesting level
    -> Doc ann
    -> Doc ann
nest 0 x = x -- Optimization
nest i x = Nest i x

-- | The @'line'@ document advances to the next line and indents to the current
-- nesting level.
--
-- >>> let doc = "lorem ipsum" <> line <> "dolor sit amet"
-- >>> doc
-- lorem ipsum
-- dolor sit amet
--
-- @'line'@ behaves like @'space'@ if the line break is undone by 'group':
--
-- >>> group doc
-- lorem ipsum dolor sit amet
line :: Doc ann
line = FlatAlt Line (Char ' ')

-- | @'line''@ is like @'line'@, but behaves like @'mempty'@ if the line break
-- is undone by 'group' (instead of @'space'@).
--
-- >>> let doc = "lorem ipsum" <> line' <> "dolor sit amet"
-- >>> doc
-- lorem ipsum
-- dolor sit amet
-- >>> group doc
-- lorem ipsumdolor sit amet
line' :: Doc ann
line' = FlatAlt Line mempty

-- | @softline@ behaves like @'space'@ if the resulting output fits the page,
-- otherwise like @'line'@.
--
-- Here, we have enough space to put everything in one line:
--
-- >>> let doc = "lorem ipsum" <> softline <> "dolor sit amet"
-- >>> putDocW 80 doc
-- lorem ipsum dolor sit amet
--
-- If we narrow the page to width 10, the layouter produces a line break:
--
-- >>> putDocW 10 doc
-- lorem ipsum
-- dolor sit amet
--
-- @
-- 'softline' = 'group' 'line'
-- @
softline :: Doc ann
softline = group line

-- | @'softline''@ is like @'softline'@, but behaves like @'mempty'@ if the
-- resulting output does not fit on the page (instead of @'space'@). In other
-- words, @'line'@ is to @'line''@ how @'softline'@ is to @'softline''@.
--
-- With enough space, we get direct concatenation:
--
-- >>> let doc = "ThisWord" <> softline' <> "IsWayTooLong"
-- >>> putDocW 80 doc
-- ThisWordIsWayTooLong
--
-- If we narrow the page to width 10, the layouter produces a line break:
--
-- >>> putDocW 10 doc
-- ThisWord
-- IsWayTooLong
--
-- @
-- 'softline'' = 'group' 'line''
-- @
softline' :: Doc ann
softline' = group line'

-- | A @'hardline'@ is /always/ laid out as a line break, even when 'group'ed or
-- when there is plenty of space. Note that it might still be simply discarded
-- if it is part of a 'flatAlt' inside a 'group'.
--
-- >>> let doc = "lorem ipsum" <> hardline <> "dolor sit amet"
-- >>> putDocW 1000 doc
-- lorem ipsum
-- dolor sit amet
--
-- >>> group doc
-- lorem ipsum
-- dolor sit amet
hardline :: Doc ann
hardline = Line

group :: Doc ann -> Doc ann
group = \doc -> case doc of
    FlatAlt x y     -> case changesOnFlattening y of
        HasLine  -> x
        NoChange -> Union y x
        Flat y'  -> Union y' x
    
    x@(Cat a b)  -> case (changesOnFlattening a, changesOnFlattening b) of
        (HasLine  , _       ) -> x
        (_        , HasLine ) -> x
        (NoChange , NoChange) -> x
        (NoChange , Flat b' ) -> Cat a (Union b' b)
        (Flat a'  , NoChange) -> Cat (Union a' a) b
        (Flat a'  , Flat b' ) -> Union (Cat a' b') (Cat a b)

    Annotated ann x -> Annotated ann (group x)
    Nest i x        -> Nest i (group x)

    Column f        -> Column (group . f)
    Nesting f       -> Nesting (group . f)
    WithPageWidth f -> WithPageWidth (group . f)

    x@Union{}       -> x
    x@Char{}        -> x
    x@Text{}        -> x
    x@Line          -> x
    x@Empty         -> x
    -- Should never happen on a valid document
    x@Fail          -> x

changesOnFlattening :: Doc ann -> FlatteningResult (Doc ann)
changesOnFlattening = \doc -> case doc of
    FlatAlt _ y     -> case changesOnFlattening y of
        HasLine  -> HasLine
        NoChange -> Flat y
        Flat y'  -> Flat y'
    
    Union x _       -> Flat x

    Cat a b    -> case (changesOnFlattening a, changesOnFlattening b) of
        (HasLine  , _       ) -> HasLine
        (_        , HasLine ) -> HasLine
        (NoChange , NoChange) -> NoChange
        (Flat a'  , NoChange) -> Flat (Cat a' b)
        (NoChange , Flat b' ) -> Flat (Cat a b')
        (Flat a'  , Flat b' ) -> Flat (Cat a' b')
    
    Annotated ann x -> Annotated ann <$> changesOnFlattening x
    Nest i x        -> Nest i <$> changesOnFlattening x

    Column f        -> Flat (Column (flatten . f))
    Nesting f       -> Flat (Nesting (flatten . f))
    WithPageWidth f -> Flat (WithPageWidth (flatten . f))

    Line            -> HasLine

    -- Should actually be impossible here. HasLine has the same effect tho
    Fail            -> HasLine

    Text{}          -> NoChange
    Char{}          -> NoChange
    Empty           -> NoChange
    where
        flatten :: Doc ann -> Doc ann
        flatten = \doc -> case doc of
            FlatAlt _ y     -> flatten y
            Cat x y         -> Cat (flatten x) (flatten y)
            Nest i x        -> Nest i (flatten x)
            Line            -> Fail
            Union x _       -> flatten x
            Column f        -> Column (flatten . f)
            WithPageWidth f -> WithPageWidth (flatten . f)
            Nesting f       -> Nesting (flatten . f)
            Annotated ann x -> Annotated ann (flatten x)

            x@Fail   -> x
            x@Empty  -> x
            x@Char{} -> x
            x@Text{} -> x
    
data FlatteningResult a
    = HasLine
    | NoChange
    | Flat a

instance Functor FlatteningResult where
    fmap _ HasLine  = HasLine
    fmap _ NoChange = NoChange
    fmap f (Flat a) = Flat (f a)

-- | @('group' x)@ tries laying out @x@ into a single line by removing the
-- contained line breaks; if this does not fit the page, @x@ is laid out without
-- any changes. The 'group' function is key to layouts that adapt to available
-- space nicely.
--
-- See 'vcat', 'line', or 'flatAlt' for examples that are related, or make good
-- use of it.
simpleGroup :: Doc ann -> Doc ann
-- See note [Group: special flattening]
simpleGroup x = case changesUponFlattening x of
    Flattened x' -> Union x' x
    AlreadyFlat  -> x
    NeverFlat    -> x

-- Note [Group: special flattening]
--
-- Since certain documents do not change under removal of newlines etc, there is
-- no point in creating a 'Union' of the flattened and unflattened version – all
-- this does is introducing two branches for the layout algorithm to take,
-- resulting in potentially exponential behavior on deeply nested examples, such
-- as
--
--     pathological n = iterate (\x ->  hsep [x, sep []] ) "foobar" !! n
--
-- See https://github.com/quchen/prettyprinter/issues/22 for the  corresponding
-- ticket.

data FlattenResult a
    = Flattened a
    -- ^ @a@ is likely flatter than the input.
    | AlreadyFlat
    -- ^ The input was already flat, e.g. a 'Text'.
    | NeverFlat
    -- ^ The input couldn't be flattened: It contained a 'Line' or 'Fail'.

instance Functor FlattenResult where
    fmap f (Flattened a) = Flattened (f a)
    fmap _ AlreadyFlat   = AlreadyFlat
    fmap _ NeverFlat     = NeverFlat

-- | Choose the first element of each @Union@, and discard the first field of
-- all @FlatAlt@s.
--
-- The result is 'Flattened' if the element might change depending on the layout
-- algorithm (i.e. contains differently renderable sub-documents), and 'AlreadyFlat'
-- if the document is static (e.g. contains only a plain 'Empty' node).
-- 'NeverFlat' is returned when the document cannot be flattened because it
-- contains a hard 'Line' or 'Fail'.
-- See [Group: special flattening] for further explanations.
changesUponFlattening :: Doc ann -> FlattenResult (Doc ann)
changesUponFlattening = \doc -> case doc of
    FlatAlt _ y     -> Flattened (flatten y)
    Line            -> NeverFlat
    Union x _       -> Flattened x
    Nest i x        -> fmap (Nest i) (changesUponFlattening x)
    Annotated ann x -> fmap (Annotated ann) (changesUponFlattening x)

    Column f        -> Flattened (Column (flatten . f))
    Nesting f       -> Flattened (Nesting (flatten . f))
    WithPageWidth f -> Flattened (WithPageWidth (flatten . f))

    Cat x y -> case (changesUponFlattening x, changesUponFlattening y) of
        (NeverFlat    ,  _          ) -> NeverFlat
        (_            , NeverFlat   ) -> NeverFlat
        (Flattened x' , Flattened y') -> Flattened (Cat x' y')
        (Flattened x' , AlreadyFlat ) -> Flattened (Cat x' y)
        (AlreadyFlat  , Flattened y') -> Flattened (Cat x y')
        (AlreadyFlat  , AlreadyFlat ) -> AlreadyFlat

    Empty  -> AlreadyFlat
    Char{} -> AlreadyFlat
    Text{} -> AlreadyFlat
    Fail   -> NeverFlat
  where
    -- Flatten, but don’t report whether anything changes.
    flatten :: Doc ann -> Doc ann
    flatten = \doc -> case doc of
        FlatAlt _ y     -> flatten y
        Cat x y         -> Cat (flatten x) (flatten y)
        Nest i x        -> Nest i (flatten x)
        Line            -> Fail
        Union x _       -> flatten x
        Column f        -> Column (flatten . f)
        WithPageWidth f -> WithPageWidth (flatten . f)
        Nesting f       -> Nesting (flatten . f)
        Annotated ann x -> Annotated ann (flatten x)

        x@Fail   -> x
        x@Empty  -> x
        x@Char{} -> x
        x@Text{} -> x



-- | @('flatAlt' x fallback)@ renders as @x@ by default, but falls back to
-- @fallback@ when 'group'ed. Since the layout algorithms rely on 'group' having
-- an effect of shortening the width of the contained text, careless usage of
-- 'flatAlt' with wide fallbacks might lead to unappealingly long lines.
--
-- 'flatAlt' is particularly useful for defining conditional separators such as
--
-- @
-- softHyphen = 'flatAlt' 'mempty' "-"
-- softline   = 'flatAlt' 'space' 'line'
-- @
--
-- We can use this to render Haskell's do-notation nicely:
--
-- >>> let open        = flatAlt "" "{ "
-- >>> let close       = flatAlt "" " }"
-- >>> let separator   = flatAlt "" "; "
-- >>> let prettyDo xs = group ("do" <+> align (encloseSep open close separator xs))
-- >>> let statements  = ["name:_ <- getArgs", "let greet = \"Hello, \" <> name", "putStrLn greet"]
--
-- This is put into a single line with @{;}@ style if it fits,
--
-- >>> putDocW 80 (prettyDo statements)
-- do { name:_ <- getArgs; let greet = "Hello, " <> name; putStrLn greet }
--
-- When there is not enough space the statements are broken up into lines
-- nicely,
--
-- >>> putDocW 10 (prettyDo statements)
-- do name:_ <- getArgs
--    let greet = "Hello, " <> name
--    putStrLn greet
flatAlt
    :: Doc ann -- ^ Default
    -> Doc ann -- ^ Fallback when 'group'ed
    -> Doc ann
flatAlt = FlatAlt



-- | @('align' x)@ lays out the document @x@ with the nesting level set to the
-- current column. It is used for example to implement 'hang'.
--
-- As an example, we will put a document right above another one, regardless of
-- the current nesting level. Without 'align'ment, the second line is put simply
-- below everything we've had so far,
--
-- >>> "lorem" <+> vsep ["ipsum", "dolor"]
-- lorem ipsum
-- dolor
--
-- If we add an 'align' to the mix, the @'vsep'@'s contents all start in the
-- same column,
--
-- >>> "lorem" <+> align (vsep ["ipsum", "dolor"])
-- lorem ipsum
--       dolor
align :: Doc ann -> Doc ann
align d = column (\k -> nesting (\i -> nest (k - i) d)) -- nesting might be negative!

-- | @('hang' i x)@ lays out the document @x@ with a nesting level set to the
-- /current column/ plus @i@. Negative values are allowed, and decrease the
-- nesting level accordingly.
--
-- >>> let doc = reflow "Indenting these words with hang"
-- >>> putDocW 24 ("prefix" <+> hang 4 doc)
-- prefix Indenting these
--            words with
--            hang
--
-- This differs from 'nest', which is based on the /current nesting level/ plus
-- @i@. When you're not sure, try the more efficient 'nest' first. In our
-- example, this would yield
--
-- >>> let doc = reflow "Indenting these words with nest"
-- >>> putDocW 24 ("prefix" <+> nest 4 doc)
-- prefix Indenting these
--     words with nest
--
-- @
-- 'hang' i doc = 'align' ('nest' i doc)
-- @
hang
    :: Int -- ^ Change of nesting level, relative to the start of the first line
    -> Doc ann
    -> Doc ann
hang i d = align (nest i d)

-- | @('indent' i x)@ indents document @x@ with @i@ spaces, starting from the
-- current cursor position.
--
-- >>> let doc = reflow "The indent function indents these words!"
-- >>> putDocW 24 ("prefix" <> indent 4 doc)
-- prefix    The indent
--           function
--           indents these
--           words!
--
-- @
-- 'indent' i d = 'hang' i ({i spaces} <> d)
-- @
indent
    :: Int -- ^ Number of spaces to increase indentation by
    -> Doc ann
    -> Doc ann
indent i d = hang i (spaces i <> d)

-- | @('encloseSep' l r sep xs)@ concatenates the documents @xs@ separated by
-- @sep@, and encloses the resulting document by @l@ and @r@.
--
-- The documents are laid out horizontally if that fits the page,
--
-- >>> let doc = "list" <+> align (encloseSep lbracket rbracket comma (map pretty [1,20,300,4000]))
-- >>> putDocW 80 doc
-- list [1,20,300,4000]
--
-- If there is not enough space, then the input is split into lines entry-wise
-- therwise they are laid out vertically, with separators put in the front:
--
-- >>> putDocW 10 doc
-- list [1
--      ,20
--      ,300
--      ,4000]
--
-- Note that @doc@ contains an explicit call to 'align' so that the list items
-- are aligned vertically.
--
-- For putting separators at the end of entries instead, have a look at
-- 'punctuate'.
encloseSep
    :: Doc ann   -- ^ left delimiter
    -> Doc ann   -- ^ right delimiter
    -> Doc ann   -- ^ separator
    -> [Doc ann] -- ^ input documents
    -> Doc ann
encloseSep l r s ds = case ds of
    []  -> l <> r
    [d] -> l <> d <> r
    _   -> cat (zipWith (<>) (l : repeat s) ds) <> r

-- | Haskell-inspired variant of 'encloseSep' with braces and comma as
-- separator.
--
-- >>> let doc = list (map pretty [1,20,300,4000])
--
-- >>> putDocW 80 doc
-- [1, 20, 300, 4000]
--
-- >>> putDocW 10 doc
-- [ 1
-- , 20
-- , 300
-- , 4000 ]
list :: [Doc ann] -> Doc ann
list = group . encloseSep (flatAlt "[ " "[")
                          (flatAlt " ]" "]")
                          ", "

-- | Haskell-inspired variant of 'encloseSep' with parentheses and comma as
-- separator.
--
-- >>> let doc = tupled (map pretty [1,20,300,4000])
--
-- >>> putDocW 80 doc
-- (1, 20, 300, 4000)
--
-- >>> putDocW 10 doc
-- ( 1
-- , 20
-- , 300
-- , 4000 )
tupled :: [Doc ann] -> Doc ann
tupled = group . encloseSep (flatAlt "( " "(")
                            (flatAlt " )" ")")
                            ", "



-- | @(x '<+>' y)@ concatenates document @x@ and @y@ with a @'space'@ in
-- between.
--
-- >>> "hello" <+> "world"
-- hello world
--
-- @
-- x '<+>' y = x '<>' 'space' '<>' y
-- @
(<+>) :: Doc ann -> Doc ann -> Doc ann
x <+> y = x <> Char ' ' <> y
infixr 6 <+> -- like <>



-- | Concatenate all documents element-wise with a binary function.
--
-- @
-- 'concatWith' _ [] = 'mempty'
-- 'concatWith' (**) [x,y,z] = x ** y ** z
-- @
--
-- Multiple convenience definitions based on 'concatWith' are alredy predefined,
-- for example
--
-- @
-- 'hsep'    = 'concatWith' ('<+>')
-- 'fillSep' = 'concatWith' (\\x y -> x '<>' 'softline' '<>' y)
-- @
--
-- This is also useful to define customized joiners,
--
-- >>> concatWith (surround dot) ["Data", "Text", "Prettyprint", "Doc"]
-- Data.Text.Prettyprint.Doc
concatWith :: Foldable t => (Doc ann -> Doc ann -> Doc ann) -> t (Doc ann) -> Doc ann
concatWith f ds
#if !(FOLDABLE_TRAVERSABLE_IN_PRELUDE)
    | foldr (\_ _ -> False) True ds = mempty
#else
    | null ds = mempty
#endif
    | otherwise = foldr1 f ds
{-# INLINE concatWith #-}
{-# SPECIALIZE concatWith :: (Doc ann -> Doc ann -> Doc ann) -> [Doc ann] -> Doc ann #-}

-- | @('hsep' xs)@ concatenates all documents @xs@ horizontally with @'<+>'@,
-- i.e. it puts a space between all entries.
--
-- >>> let docs = Util.words "lorem ipsum dolor sit amet"
--
-- >>> hsep docs
-- lorem ipsum dolor sit amet
--
-- @'hsep'@ does not introduce line breaks on its own, even when the page is too
-- narrow:
--
-- >>> putDocW 5 (hsep docs)
-- lorem ipsum dolor sit amet
--
-- For automatic line breaks, consider using 'fillSep' instead.
hsep :: [Doc ann] -> Doc ann
hsep = concatWith (<+>)

-- | @('vsep' xs)@ concatenates all documents @xs@ above each other. If a
-- 'group' undoes the line breaks inserted by @vsep@, the documents are
-- separated with a 'space' instead.
=======
-- | This module is part of the old @Data.Text.Prettyprint.Doc@ module hierarchy
-- which is being replaced by a shallower @Prettyprinter@ module hierarchy
-- offering the same API.
>>>>>>> 11e8bf12
--
-- This module will be deprecated and eventually removed.
--
-- Use "Prettyprinter.Internal" instead.
module Data.Text.Prettyprint.Doc.Internal (
    module Prettyprinter.Internal
) where

import Prettyprinter.Internal<|MERGE_RESOLUTION|>--- conflicted
+++ resolved
@@ -1,954 +1,6 @@
-<<<<<<< HEAD
-{-# LANGUAGE BangPatterns        #-}
-{-# LANGUAGE CPP                 #-}
-{-# LANGUAGE DefaultSignatures   #-}
-{-# LANGUAGE DeriveDataTypeable  #-}
-{-# LANGUAGE DeriveGeneric       #-}
-{-# LANGUAGE OverloadedStrings   #-}
-{-# LANGUAGE ScopedTypeVariables #-}
-
-#include "version-compatibility-macros.h"
-
--- | __Warning: internal module!__ This means that the API may change
--- arbitrarily between versions without notice. Depending on this module may
--- lead to unexpected breakages, so proceed with caution!
---
--- For a stable API, use the non-internal modules. For the special case of
--- writing adaptors to this library’s @'Doc'@ type, see
--- "Data.Text.Prettyprint.Doc.Internal.Type".
-module Data.Text.Prettyprint.Doc.Internal where
-
-
-
-import           Control.Applicative
-import           Data.Int
-import           Data.List.NonEmpty  (NonEmpty (..))
-import           Data.Maybe
-import           Data.String         (IsString (..))
-import           Data.Text           (Text)
-import qualified Data.Text           as T
-import qualified Data.Text.Lazy      as Lazy
-import           Data.Typeable       (Typeable)
-import           Data.Void
-import           Data.Word
-import           GHC.Generics        (Generic)
-
--- Depending on the Cabal file, this might be from base, or for older builds,
--- from the semigroups package.
-import Data.Semigroup
-
-#if NATURAL_IN_BASE
-import Numeric.Natural
-#endif
-
-#if !(FOLDABLE_TRAVERSABLE_IN_PRELUDE)
-import Data.Foldable    (Foldable (..))
-import Data.Traversable (Traversable (..))
-import Prelude          hiding (foldr, foldr1)
-#endif
-
-#if !(MONOID_IN_PRELUDE)
-import Data.Monoid hiding ((<>))
-#endif
-
-#if FUNCTOR_IDENTITY_IN_BASE
-import Data.Functor.Identity
-#endif
-
-import Data.Text.Prettyprint.Doc.Render.Util.Panic
-
-
-
--- | The abstract data type @'Doc' ann@ represents pretty documents that have
--- been annotated with data of type @ann@.
---
--- More specifically, a value of type @'Doc'@ represents a non-empty set of
--- possible layouts of a document. The layout functions select one of these
--- possibilities, taking into account things like the width of the output
--- document.
---
--- The annotation is an arbitrary piece of data associated with (part of) a
--- document. Annotations may be used by the rendering backends in order to
--- display output differently, such as
---
---   - color information (e.g. when rendering to the terminal)
---   - mouseover text (e.g. when rendering to rich HTML)
---   - whether to show something or not (to allow simple or detailed versions)
---
--- The simplest way to display a 'Doc' is via the 'Show' class.
---
--- >>> putStrLn (show (vsep ["hello", "world"]))
--- hello
--- world
-data Doc ann =
-
-    -- | Occurs when flattening a line. The layouter will reject this document,
-    -- choosing a more suitable rendering.
-    Fail
-
-    -- | The empty document; conceptually the unit of 'Cat'
-    | Empty
-
-    -- | invariant: not '\n'
-    | Char !Char
-
-    -- | Invariants: at least two characters long, does not contain '\n'. For
-    -- empty documents, there is @Empty@; for singleton documents, there is
-    -- @Char@; newlines should be replaced by e.g. @Line@.
-    --
-    -- Since the frequently used 'T.length' of 'Text' is /O(length)/, we cache
-    -- it in this constructor.
-    | Text !Int !Text
-
-    -- | Hard line break
-    | Line
-
-    -- | Lay out the first 'Doc', but when flattened (via 'group'), fall back to
-    -- the second. The flattened version should in general be higher and
-    -- narrower than the fallback.
-    | FlatAlt (Doc ann) (Doc ann)
-
-    -- | Concatenation of two documents
-    | Cat (Doc ann) (Doc ann)
-
-    -- | Document indented by a number of columns
-    | Nest !Int (Doc ann)
-
-    -- | Invariant: The first lines of first document should be longer than the
-    -- first lines of the second one, so the layout algorithm can pick the one
-    -- that fits best. Used to implement layout alternatives for 'group'.
-    | Union (Doc ann) (Doc ann)
-
-    -- | React on the current cursor position, see 'column'
-    | Column (Int -> Doc ann)
-
-    -- | React on the document's width, see 'pageWidth'
-    | WithPageWidth (PageWidth -> Doc ann)
-
-    -- | React on the current nesting level, see 'nesting'
-    | Nesting (Int -> Doc ann)
-
-    -- | Add an annotation to the enclosed 'Doc'. Can be used for example to add
-    -- styling directives or alt texts that can then be used by the renderer.
-    | Annotated ann (Doc ann)
-    deriving (Generic, Typeable)
-
--- |
--- @
--- x '<>' y = 'hcat' [x, y]
--- @
---
--- >>> "hello" <> "world" :: Doc ann
--- helloworld
-instance Semigroup (Doc ann) where
-    (<>) = Cat
-    sconcat (x :| xs) = hcat (x:xs)
-
--- |
--- @
--- 'mempty' = 'emptyDoc'
--- 'mconcat' = 'hcat'
--- @
---
--- >>> mappend "hello" "world" :: Doc ann
--- helloworld
-instance Monoid (Doc ann) where
-    mempty = emptyDoc
-    mappend = (<>)
-    mconcat = hcat
-
--- | >>> pretty ("hello\nworld")
--- hello
--- world
---
--- This instance uses the 'Pretty' 'Text' instance, and uses the same newline to
--- 'line' conversion.
-instance IsString (Doc ann) where
-    fromString = pretty . T.pack
-
--- | Alter the document’s annotations.
---
--- This instance makes 'Doc' more flexible (because it can be used in
--- 'Functor'-polymorphic values), but @'fmap'@ is much less readable compared to
--- using @'reAnnotate'@ in code that only works for @'Doc'@ anyway. Consider
--- using the latter when the type does not matter.
-instance Functor Doc where
-    fmap = reAnnotate
-
--- | Overloaded conversion to 'Doc'.
---
--- Laws:
---
---   1. output should be pretty. :-)
-class Pretty a where
-
-    -- | >>> pretty 1 <+> pretty "hello" <+> pretty 1.234
-    -- 1 hello 1.234
-    pretty :: a -> Doc ann
-
-    default pretty :: Show a => a -> Doc ann
-    pretty = viaShow
-
-    -- | @'prettyList'@ is only used to define the @instance
-    -- 'Pretty' a => 'Pretty' [a]@. In normal circumstances only the @'pretty'@
-    -- function is used.
-    --
-    -- >>> prettyList [1, 23, 456]
-    -- [1, 23, 456]
-    prettyList :: [a] -> Doc ann
-    prettyList = align . list . map pretty
-
-    {-# MINIMAL pretty #-}
-
--- $
--- Issue #67: Nested lists were not aligned with »pretty«, leading to non-pretty
--- output, violating the Pretty class law.
---
--- >>> pretty (replicate 2 (replicate 4 (1, replicate 8 2)))
--- [ [ (1, [2, 2, 2, 2, 2, 2, 2, 2])
---   , (1, [2, 2, 2, 2, 2, 2, 2, 2])
---   , (1, [2, 2, 2, 2, 2, 2, 2, 2])
---   , (1, [2, 2, 2, 2, 2, 2, 2, 2]) ]
--- , [ (1, [2, 2, 2, 2, 2, 2, 2, 2])
---   , (1, [2, 2, 2, 2, 2, 2, 2, 2])
---   , (1, [2, 2, 2, 2, 2, 2, 2, 2])
---   , (1, [2, 2, 2, 2, 2, 2, 2, 2]) ] ]
-
-instance Pretty a => Pretty (Const a b) where
-  pretty = pretty . getConst
-
-#if FUNCTOR_IDENTITY_IN_BASE
--- | >>> pretty (Identity 1)
--- 1
-instance Pretty a => Pretty (Identity a) where
-  pretty = pretty . runIdentity
-#endif
-
--- | >>> pretty [1,2,3]
--- [1, 2, 3]
-instance Pretty a => Pretty [a] where
-    pretty = prettyList
-
-instance Pretty a => Pretty (NonEmpty a) where
-    pretty (x:|xs) = prettyList (x:xs)
-
--- | >>> pretty ()
--- ()
---
--- The argument is not used,
---
--- >>> pretty (error "Strict?" :: ())
--- ()
-instance Pretty () where
-    pretty _ = "()"
-
--- | >>> pretty True
--- True
-instance Pretty Bool where
-    pretty True  = "True"
-    pretty False = "False"
-
--- | Instead of @('pretty' '\n')@, consider using @'line'@ as a more readable
--- alternative.
---
--- >>> pretty 'f' <> pretty 'o' <> pretty 'o'
--- foo
--- >>> pretty ("string" :: String)
--- string
-instance Pretty Char where
-    pretty '\n' = line
-    pretty c = Char c
-
-    prettyList = pretty . (id :: Text -> Text) . fromString
-
--- | Convenience function to convert a 'Show'able value to a 'Doc'. If the
--- 'String' does not contain newlines, consider using the more performant
--- 'unsafeViaShow'.
-viaShow :: Show a => a -> Doc ann
-viaShow = pretty . T.pack . show
-
--- | Convenience function to convert a 'Show'able value /that must not contain
--- newlines/ to a 'Doc'. If there may be newlines, use 'viaShow' instead.
-unsafeViaShow :: Show a => a -> Doc ann
-unsafeViaShow = unsafeTextWithoutNewlines . T.pack . show
-
--- | >>> pretty (123 :: Int)
--- 123
-instance Pretty Int    where pretty = unsafeViaShow
-instance Pretty Int8   where pretty = unsafeViaShow
-instance Pretty Int16  where pretty = unsafeViaShow
-instance Pretty Int32  where pretty = unsafeViaShow
-instance Pretty Int64  where pretty = unsafeViaShow
-instance Pretty Word   where pretty = unsafeViaShow
-instance Pretty Word8  where pretty = unsafeViaShow
-instance Pretty Word16 where pretty = unsafeViaShow
-instance Pretty Word32 where pretty = unsafeViaShow
-instance Pretty Word64 where pretty = unsafeViaShow
-
--- | >>> pretty (2^123 :: Integer)
--- 10633823966279326983230456482242756608
-instance Pretty Integer where pretty = unsafeViaShow
-
-#if NATURAL_IN_BASE
-instance Pretty Natural where pretty = unsafeViaShow
-#endif
-
--- | >>> pretty (pi :: Float)
--- 3.1415927
-instance Pretty Float where pretty = unsafeViaShow
-
--- | >>> pretty (exp 1 :: Double)
--- 2.71828182845904...
-instance Pretty Double where pretty = unsafeViaShow
-
--- | >>> pretty (123, "hello")
--- (123, hello)
-instance (Pretty a1, Pretty a2) => Pretty (a1,a2) where
-    pretty (x1,x2) = tupled [pretty x1, pretty x2]
-
--- | >>> pretty (123, "hello", False)
--- (123, hello, False)
-instance (Pretty a1, Pretty a2, Pretty a3) => Pretty (a1,a2,a3) where
-    pretty (x1,x2,x3) = tupled [pretty x1, pretty x2, pretty x3]
-
---    -- | >>> pretty (123, "hello", False, ())
---    -- (123, hello, False, ())
---    instance (Pretty a1, Pretty a2, Pretty a3, Pretty a4) => Pretty (a1,a2,a3,a4) where
---        pretty (x1,x2,x3,x4) = tupled [pretty x1, pretty x2, pretty x3, pretty x4]
---
---    -- | >>> pretty (123, "hello", False, (), 3.14)
---    -- (123, hello, False, (), 3.14)
---    instance (Pretty a1, Pretty a2, Pretty a3, Pretty a4, Pretty a5) => Pretty (a1,a2,a3,a4,a5) where
---        pretty (x1,x2,x3,x4,x5) = tupled [pretty x1, pretty x2, pretty x3, pretty x4, pretty x5]
---
---    -- | >>> pretty (123, "hello", False, (), 3.14, Just 2.71)
---    -- ( 123
---    -- , hello
---    -- , False
---    -- , ()
---    -- , 3.14
---    -- , 2.71 )
---    instance (Pretty a1, Pretty a2, Pretty a3, Pretty a4, Pretty a5, Pretty a6) => Pretty (a1,a2,a3,a4,a5,a6) where
---        pretty (x1,x2,x3,x4,x5,x6) = tupled [pretty x1, pretty x2, pretty x3, pretty x4, pretty x5, pretty x6]
---
---    -- | >>> pretty (123, "hello", False, (), 3.14, Just 2.71, [1,2,3])
---    -- ( 123
---    -- , hello
---    -- , False
---    -- , ()
---    -- , 3.14
---    -- , 2.71
---    -- , [1, 2, 3] )
---    instance (Pretty a1, Pretty a2, Pretty a3, Pretty a4, Pretty a5, Pretty a6, Pretty a7) => Pretty (a1,a2,a3,a4,a5,a6,a7) where
---        pretty (x1,x2,x3,x4,x5,x6,x7) = tupled [pretty x1, pretty x2, pretty x3, pretty x4, pretty x5, pretty x6, pretty x7]
-
--- | Ignore 'Nothing's, print 'Just' contents.
---
--- >>> pretty (Just True)
--- True
--- >>> braces (pretty (Nothing :: Maybe Bool))
--- {}
---
--- >>> pretty [Just 1, Nothing, Just 3, Nothing]
--- [1, 3]
-instance Pretty a => Pretty (Maybe a) where
-    pretty = maybe mempty pretty
-    prettyList = prettyList . catMaybes
-
--- | Automatically converts all newlines to @'line'@.
---
--- >>> pretty ("hello\nworld" :: Text)
--- hello
--- world
---
--- Note that  @'line'@ can be undone by @'group'@:
---
--- >>> group (pretty ("hello\nworld" :: Text))
--- hello world
---
--- Manually use @'hardline'@ if you /definitely/ want newlines.
-instance Pretty Text where pretty = vsep . map unsafeTextWithoutNewlines . T.splitOn "\n"
-
--- | (lazy 'Text' instance, identical to the strict version)
-instance Pretty Lazy.Text where pretty = pretty . Lazy.toStrict
-
--- | Finding a good example for printing something that does not exist is hard,
--- so here is an example of printing a list full of nothing.
---
--- >>> pretty ([] :: [Void])
--- []
-instance Pretty Void where pretty = absurd
-
-
-
--- | @(unsafeTextWithoutNewlines s)@ contains the literal string @s@.
---
--- The string must not contain any newline characters, since this is an
--- invariant of the 'Text' constructor.
-unsafeTextWithoutNewlines :: Text -> Doc ann
-unsafeTextWithoutNewlines text = case T.uncons text of
-    Nothing -> Empty
-    Just (t,ext)
-        | T.null ext -> Char t
-        | otherwise -> Text (T.length text) text
-
--- | The empty document behaves like @('pretty' "")@, so it has a height of 1.
--- This may lead to surprising behaviour if we expect it to bear no weight
--- inside e.g. 'vcat', where we get an empty line of output from it ('parens'
--- for visibility only):
---
--- >>> vsep ["hello", parens emptyDoc, "world"]
--- hello
--- ()
--- world
---
--- Together with '<>', 'emptyDoc' forms the 'Monoid' 'Doc'.
-emptyDoc :: Doc ann
-emptyDoc = Empty
-
--- | @('nest' i x)@ lays out the document @x@ with the current nesting level
--- (indentation of the following lines) increased by @i@. Negative values are
--- allowed, and decrease the nesting level accordingly.
---
--- >>> vsep [nest 4 (vsep ["lorem", "ipsum", "dolor"]), "sit", "amet"]
--- lorem
---     ipsum
---     dolor
--- sit
--- amet
---
--- See also
---
---   * 'hang' ('nest' relative to current cursor position instead of
---      current nesting level)
---   * 'align' (set nesting level to current cursor position)
---   * 'indent' (increase indentation on the spot, padding with spaces).
-nest
-    :: Int -- ^ Change of nesting level
-    -> Doc ann
-    -> Doc ann
-nest 0 x = x -- Optimization
-nest i x = Nest i x
-
--- | The @'line'@ document advances to the next line and indents to the current
--- nesting level.
---
--- >>> let doc = "lorem ipsum" <> line <> "dolor sit amet"
--- >>> doc
--- lorem ipsum
--- dolor sit amet
---
--- @'line'@ behaves like @'space'@ if the line break is undone by 'group':
---
--- >>> group doc
--- lorem ipsum dolor sit amet
-line :: Doc ann
-line = FlatAlt Line (Char ' ')
-
--- | @'line''@ is like @'line'@, but behaves like @'mempty'@ if the line break
--- is undone by 'group' (instead of @'space'@).
---
--- >>> let doc = "lorem ipsum" <> line' <> "dolor sit amet"
--- >>> doc
--- lorem ipsum
--- dolor sit amet
--- >>> group doc
--- lorem ipsumdolor sit amet
-line' :: Doc ann
-line' = FlatAlt Line mempty
-
--- | @softline@ behaves like @'space'@ if the resulting output fits the page,
--- otherwise like @'line'@.
---
--- Here, we have enough space to put everything in one line:
---
--- >>> let doc = "lorem ipsum" <> softline <> "dolor sit amet"
--- >>> putDocW 80 doc
--- lorem ipsum dolor sit amet
---
--- If we narrow the page to width 10, the layouter produces a line break:
---
--- >>> putDocW 10 doc
--- lorem ipsum
--- dolor sit amet
---
--- @
--- 'softline' = 'group' 'line'
--- @
-softline :: Doc ann
-softline = group line
-
--- | @'softline''@ is like @'softline'@, but behaves like @'mempty'@ if the
--- resulting output does not fit on the page (instead of @'space'@). In other
--- words, @'line'@ is to @'line''@ how @'softline'@ is to @'softline''@.
---
--- With enough space, we get direct concatenation:
---
--- >>> let doc = "ThisWord" <> softline' <> "IsWayTooLong"
--- >>> putDocW 80 doc
--- ThisWordIsWayTooLong
---
--- If we narrow the page to width 10, the layouter produces a line break:
---
--- >>> putDocW 10 doc
--- ThisWord
--- IsWayTooLong
---
--- @
--- 'softline'' = 'group' 'line''
--- @
-softline' :: Doc ann
-softline' = group line'
-
--- | A @'hardline'@ is /always/ laid out as a line break, even when 'group'ed or
--- when there is plenty of space. Note that it might still be simply discarded
--- if it is part of a 'flatAlt' inside a 'group'.
---
--- >>> let doc = "lorem ipsum" <> hardline <> "dolor sit amet"
--- >>> putDocW 1000 doc
--- lorem ipsum
--- dolor sit amet
---
--- >>> group doc
--- lorem ipsum
--- dolor sit amet
-hardline :: Doc ann
-hardline = Line
-
-group :: Doc ann -> Doc ann
-group = \doc -> case doc of
-    FlatAlt x y     -> case changesOnFlattening y of
-        HasLine  -> x
-        NoChange -> Union y x
-        Flat y'  -> Union y' x
-    
-    x@(Cat a b)  -> case (changesOnFlattening a, changesOnFlattening b) of
-        (HasLine  , _       ) -> x
-        (_        , HasLine ) -> x
-        (NoChange , NoChange) -> x
-        (NoChange , Flat b' ) -> Cat a (Union b' b)
-        (Flat a'  , NoChange) -> Cat (Union a' a) b
-        (Flat a'  , Flat b' ) -> Union (Cat a' b') (Cat a b)
-
-    Annotated ann x -> Annotated ann (group x)
-    Nest i x        -> Nest i (group x)
-
-    Column f        -> Column (group . f)
-    Nesting f       -> Nesting (group . f)
-    WithPageWidth f -> WithPageWidth (group . f)
-
-    x@Union{}       -> x
-    x@Char{}        -> x
-    x@Text{}        -> x
-    x@Line          -> x
-    x@Empty         -> x
-    -- Should never happen on a valid document
-    x@Fail          -> x
-
-changesOnFlattening :: Doc ann -> FlatteningResult (Doc ann)
-changesOnFlattening = \doc -> case doc of
-    FlatAlt _ y     -> case changesOnFlattening y of
-        HasLine  -> HasLine
-        NoChange -> Flat y
-        Flat y'  -> Flat y'
-    
-    Union x _       -> Flat x
-
-    Cat a b    -> case (changesOnFlattening a, changesOnFlattening b) of
-        (HasLine  , _       ) -> HasLine
-        (_        , HasLine ) -> HasLine
-        (NoChange , NoChange) -> NoChange
-        (Flat a'  , NoChange) -> Flat (Cat a' b)
-        (NoChange , Flat b' ) -> Flat (Cat a b')
-        (Flat a'  , Flat b' ) -> Flat (Cat a' b')
-    
-    Annotated ann x -> Annotated ann <$> changesOnFlattening x
-    Nest i x        -> Nest i <$> changesOnFlattening x
-
-    Column f        -> Flat (Column (flatten . f))
-    Nesting f       -> Flat (Nesting (flatten . f))
-    WithPageWidth f -> Flat (WithPageWidth (flatten . f))
-
-    Line            -> HasLine
-
-    -- Should actually be impossible here. HasLine has the same effect tho
-    Fail            -> HasLine
-
-    Text{}          -> NoChange
-    Char{}          -> NoChange
-    Empty           -> NoChange
-    where
-        flatten :: Doc ann -> Doc ann
-        flatten = \doc -> case doc of
-            FlatAlt _ y     -> flatten y
-            Cat x y         -> Cat (flatten x) (flatten y)
-            Nest i x        -> Nest i (flatten x)
-            Line            -> Fail
-            Union x _       -> flatten x
-            Column f        -> Column (flatten . f)
-            WithPageWidth f -> WithPageWidth (flatten . f)
-            Nesting f       -> Nesting (flatten . f)
-            Annotated ann x -> Annotated ann (flatten x)
-
-            x@Fail   -> x
-            x@Empty  -> x
-            x@Char{} -> x
-            x@Text{} -> x
-    
-data FlatteningResult a
-    = HasLine
-    | NoChange
-    | Flat a
-
-instance Functor FlatteningResult where
-    fmap _ HasLine  = HasLine
-    fmap _ NoChange = NoChange
-    fmap f (Flat a) = Flat (f a)
-
--- | @('group' x)@ tries laying out @x@ into a single line by removing the
--- contained line breaks; if this does not fit the page, @x@ is laid out without
--- any changes. The 'group' function is key to layouts that adapt to available
--- space nicely.
---
--- See 'vcat', 'line', or 'flatAlt' for examples that are related, or make good
--- use of it.
-simpleGroup :: Doc ann -> Doc ann
--- See note [Group: special flattening]
-simpleGroup x = case changesUponFlattening x of
-    Flattened x' -> Union x' x
-    AlreadyFlat  -> x
-    NeverFlat    -> x
-
--- Note [Group: special flattening]
---
--- Since certain documents do not change under removal of newlines etc, there is
--- no point in creating a 'Union' of the flattened and unflattened version – all
--- this does is introducing two branches for the layout algorithm to take,
--- resulting in potentially exponential behavior on deeply nested examples, such
--- as
---
---     pathological n = iterate (\x ->  hsep [x, sep []] ) "foobar" !! n
---
--- See https://github.com/quchen/prettyprinter/issues/22 for the  corresponding
--- ticket.
-
-data FlattenResult a
-    = Flattened a
-    -- ^ @a@ is likely flatter than the input.
-    | AlreadyFlat
-    -- ^ The input was already flat, e.g. a 'Text'.
-    | NeverFlat
-    -- ^ The input couldn't be flattened: It contained a 'Line' or 'Fail'.
-
-instance Functor FlattenResult where
-    fmap f (Flattened a) = Flattened (f a)
-    fmap _ AlreadyFlat   = AlreadyFlat
-    fmap _ NeverFlat     = NeverFlat
-
--- | Choose the first element of each @Union@, and discard the first field of
--- all @FlatAlt@s.
---
--- The result is 'Flattened' if the element might change depending on the layout
--- algorithm (i.e. contains differently renderable sub-documents), and 'AlreadyFlat'
--- if the document is static (e.g. contains only a plain 'Empty' node).
--- 'NeverFlat' is returned when the document cannot be flattened because it
--- contains a hard 'Line' or 'Fail'.
--- See [Group: special flattening] for further explanations.
-changesUponFlattening :: Doc ann -> FlattenResult (Doc ann)
-changesUponFlattening = \doc -> case doc of
-    FlatAlt _ y     -> Flattened (flatten y)
-    Line            -> NeverFlat
-    Union x _       -> Flattened x
-    Nest i x        -> fmap (Nest i) (changesUponFlattening x)
-    Annotated ann x -> fmap (Annotated ann) (changesUponFlattening x)
-
-    Column f        -> Flattened (Column (flatten . f))
-    Nesting f       -> Flattened (Nesting (flatten . f))
-    WithPageWidth f -> Flattened (WithPageWidth (flatten . f))
-
-    Cat x y -> case (changesUponFlattening x, changesUponFlattening y) of
-        (NeverFlat    ,  _          ) -> NeverFlat
-        (_            , NeverFlat   ) -> NeverFlat
-        (Flattened x' , Flattened y') -> Flattened (Cat x' y')
-        (Flattened x' , AlreadyFlat ) -> Flattened (Cat x' y)
-        (AlreadyFlat  , Flattened y') -> Flattened (Cat x y')
-        (AlreadyFlat  , AlreadyFlat ) -> AlreadyFlat
-
-    Empty  -> AlreadyFlat
-    Char{} -> AlreadyFlat
-    Text{} -> AlreadyFlat
-    Fail   -> NeverFlat
-  where
-    -- Flatten, but don’t report whether anything changes.
-    flatten :: Doc ann -> Doc ann
-    flatten = \doc -> case doc of
-        FlatAlt _ y     -> flatten y
-        Cat x y         -> Cat (flatten x) (flatten y)
-        Nest i x        -> Nest i (flatten x)
-        Line            -> Fail
-        Union x _       -> flatten x
-        Column f        -> Column (flatten . f)
-        WithPageWidth f -> WithPageWidth (flatten . f)
-        Nesting f       -> Nesting (flatten . f)
-        Annotated ann x -> Annotated ann (flatten x)
-
-        x@Fail   -> x
-        x@Empty  -> x
-        x@Char{} -> x
-        x@Text{} -> x
-
-
-
--- | @('flatAlt' x fallback)@ renders as @x@ by default, but falls back to
--- @fallback@ when 'group'ed. Since the layout algorithms rely on 'group' having
--- an effect of shortening the width of the contained text, careless usage of
--- 'flatAlt' with wide fallbacks might lead to unappealingly long lines.
---
--- 'flatAlt' is particularly useful for defining conditional separators such as
---
--- @
--- softHyphen = 'flatAlt' 'mempty' "-"
--- softline   = 'flatAlt' 'space' 'line'
--- @
---
--- We can use this to render Haskell's do-notation nicely:
---
--- >>> let open        = flatAlt "" "{ "
--- >>> let close       = flatAlt "" " }"
--- >>> let separator   = flatAlt "" "; "
--- >>> let prettyDo xs = group ("do" <+> align (encloseSep open close separator xs))
--- >>> let statements  = ["name:_ <- getArgs", "let greet = \"Hello, \" <> name", "putStrLn greet"]
---
--- This is put into a single line with @{;}@ style if it fits,
---
--- >>> putDocW 80 (prettyDo statements)
--- do { name:_ <- getArgs; let greet = "Hello, " <> name; putStrLn greet }
---
--- When there is not enough space the statements are broken up into lines
--- nicely,
---
--- >>> putDocW 10 (prettyDo statements)
--- do name:_ <- getArgs
---    let greet = "Hello, " <> name
---    putStrLn greet
-flatAlt
-    :: Doc ann -- ^ Default
-    -> Doc ann -- ^ Fallback when 'group'ed
-    -> Doc ann
-flatAlt = FlatAlt
-
-
-
--- | @('align' x)@ lays out the document @x@ with the nesting level set to the
--- current column. It is used for example to implement 'hang'.
---
--- As an example, we will put a document right above another one, regardless of
--- the current nesting level. Without 'align'ment, the second line is put simply
--- below everything we've had so far,
---
--- >>> "lorem" <+> vsep ["ipsum", "dolor"]
--- lorem ipsum
--- dolor
---
--- If we add an 'align' to the mix, the @'vsep'@'s contents all start in the
--- same column,
---
--- >>> "lorem" <+> align (vsep ["ipsum", "dolor"])
--- lorem ipsum
---       dolor
-align :: Doc ann -> Doc ann
-align d = column (\k -> nesting (\i -> nest (k - i) d)) -- nesting might be negative!
-
--- | @('hang' i x)@ lays out the document @x@ with a nesting level set to the
--- /current column/ plus @i@. Negative values are allowed, and decrease the
--- nesting level accordingly.
---
--- >>> let doc = reflow "Indenting these words with hang"
--- >>> putDocW 24 ("prefix" <+> hang 4 doc)
--- prefix Indenting these
---            words with
---            hang
---
--- This differs from 'nest', which is based on the /current nesting level/ plus
--- @i@. When you're not sure, try the more efficient 'nest' first. In our
--- example, this would yield
---
--- >>> let doc = reflow "Indenting these words with nest"
--- >>> putDocW 24 ("prefix" <+> nest 4 doc)
--- prefix Indenting these
---     words with nest
---
--- @
--- 'hang' i doc = 'align' ('nest' i doc)
--- @
-hang
-    :: Int -- ^ Change of nesting level, relative to the start of the first line
-    -> Doc ann
-    -> Doc ann
-hang i d = align (nest i d)
-
--- | @('indent' i x)@ indents document @x@ with @i@ spaces, starting from the
--- current cursor position.
---
--- >>> let doc = reflow "The indent function indents these words!"
--- >>> putDocW 24 ("prefix" <> indent 4 doc)
--- prefix    The indent
---           function
---           indents these
---           words!
---
--- @
--- 'indent' i d = 'hang' i ({i spaces} <> d)
--- @
-indent
-    :: Int -- ^ Number of spaces to increase indentation by
-    -> Doc ann
-    -> Doc ann
-indent i d = hang i (spaces i <> d)
-
--- | @('encloseSep' l r sep xs)@ concatenates the documents @xs@ separated by
--- @sep@, and encloses the resulting document by @l@ and @r@.
---
--- The documents are laid out horizontally if that fits the page,
---
--- >>> let doc = "list" <+> align (encloseSep lbracket rbracket comma (map pretty [1,20,300,4000]))
--- >>> putDocW 80 doc
--- list [1,20,300,4000]
---
--- If there is not enough space, then the input is split into lines entry-wise
--- therwise they are laid out vertically, with separators put in the front:
---
--- >>> putDocW 10 doc
--- list [1
---      ,20
---      ,300
---      ,4000]
---
--- Note that @doc@ contains an explicit call to 'align' so that the list items
--- are aligned vertically.
---
--- For putting separators at the end of entries instead, have a look at
--- 'punctuate'.
-encloseSep
-    :: Doc ann   -- ^ left delimiter
-    -> Doc ann   -- ^ right delimiter
-    -> Doc ann   -- ^ separator
-    -> [Doc ann] -- ^ input documents
-    -> Doc ann
-encloseSep l r s ds = case ds of
-    []  -> l <> r
-    [d] -> l <> d <> r
-    _   -> cat (zipWith (<>) (l : repeat s) ds) <> r
-
--- | Haskell-inspired variant of 'encloseSep' with braces and comma as
--- separator.
---
--- >>> let doc = list (map pretty [1,20,300,4000])
---
--- >>> putDocW 80 doc
--- [1, 20, 300, 4000]
---
--- >>> putDocW 10 doc
--- [ 1
--- , 20
--- , 300
--- , 4000 ]
-list :: [Doc ann] -> Doc ann
-list = group . encloseSep (flatAlt "[ " "[")
-                          (flatAlt " ]" "]")
-                          ", "
-
--- | Haskell-inspired variant of 'encloseSep' with parentheses and comma as
--- separator.
---
--- >>> let doc = tupled (map pretty [1,20,300,4000])
---
--- >>> putDocW 80 doc
--- (1, 20, 300, 4000)
---
--- >>> putDocW 10 doc
--- ( 1
--- , 20
--- , 300
--- , 4000 )
-tupled :: [Doc ann] -> Doc ann
-tupled = group . encloseSep (flatAlt "( " "(")
-                            (flatAlt " )" ")")
-                            ", "
-
-
-
--- | @(x '<+>' y)@ concatenates document @x@ and @y@ with a @'space'@ in
--- between.
---
--- >>> "hello" <+> "world"
--- hello world
---
--- @
--- x '<+>' y = x '<>' 'space' '<>' y
--- @
-(<+>) :: Doc ann -> Doc ann -> Doc ann
-x <+> y = x <> Char ' ' <> y
-infixr 6 <+> -- like <>
-
-
-
--- | Concatenate all documents element-wise with a binary function.
---
--- @
--- 'concatWith' _ [] = 'mempty'
--- 'concatWith' (**) [x,y,z] = x ** y ** z
--- @
---
--- Multiple convenience definitions based on 'concatWith' are alredy predefined,
--- for example
---
--- @
--- 'hsep'    = 'concatWith' ('<+>')
--- 'fillSep' = 'concatWith' (\\x y -> x '<>' 'softline' '<>' y)
--- @
---
--- This is also useful to define customized joiners,
---
--- >>> concatWith (surround dot) ["Data", "Text", "Prettyprint", "Doc"]
--- Data.Text.Prettyprint.Doc
-concatWith :: Foldable t => (Doc ann -> Doc ann -> Doc ann) -> t (Doc ann) -> Doc ann
-concatWith f ds
-#if !(FOLDABLE_TRAVERSABLE_IN_PRELUDE)
-    | foldr (\_ _ -> False) True ds = mempty
-#else
-    | null ds = mempty
-#endif
-    | otherwise = foldr1 f ds
-{-# INLINE concatWith #-}
-{-# SPECIALIZE concatWith :: (Doc ann -> Doc ann -> Doc ann) -> [Doc ann] -> Doc ann #-}
-
--- | @('hsep' xs)@ concatenates all documents @xs@ horizontally with @'<+>'@,
--- i.e. it puts a space between all entries.
---
--- >>> let docs = Util.words "lorem ipsum dolor sit amet"
---
--- >>> hsep docs
--- lorem ipsum dolor sit amet
---
--- @'hsep'@ does not introduce line breaks on its own, even when the page is too
--- narrow:
---
--- >>> putDocW 5 (hsep docs)
--- lorem ipsum dolor sit amet
---
--- For automatic line breaks, consider using 'fillSep' instead.
-hsep :: [Doc ann] -> Doc ann
-hsep = concatWith (<+>)
-
--- | @('vsep' xs)@ concatenates all documents @xs@ above each other. If a
--- 'group' undoes the line breaks inserted by @vsep@, the documents are
--- separated with a 'space' instead.
-=======
 -- | This module is part of the old @Data.Text.Prettyprint.Doc@ module hierarchy
 -- which is being replaced by a shallower @Prettyprinter@ module hierarchy
 -- offering the same API.
->>>>>>> 11e8bf12
 --
 -- This module will be deprecated and eventually removed.
 --
